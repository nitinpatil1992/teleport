--- conflicted
+++ resolved
@@ -256,7 +256,6 @@
 	// before timeout.
 	CallbackTimeout = 180 * time.Second
 
-<<<<<<< HEAD
 	// ConcurrentUploadsPerStream limits the amount of concurrent uploads
 	// per stream
 	ConcurrentUploadsPerStream = 1
@@ -268,10 +267,9 @@
 	// InactivityFlushPeriod is a period of inactivity
 	// that triggers upload of the data - flush.
 	InactivityFlushPeriod = 5 * time.Minute
-=======
+
 	// NodeJoinTokenTTL is when a token for nodes expires.
 	NodeJoinTokenTTL = 4 * time.Hour
->>>>>>> c629e4ce
 )
 
 var (
